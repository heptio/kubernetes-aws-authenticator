module sigs.k8s.io/aws-iam-authenticator/tests/integration

go 1.21

require (
	github.com/aws/aws-sdk-go v1.44.332
	github.com/prometheus/client_golang v1.16.0
	github.com/sirupsen/logrus v1.9.3
	k8s.io/api v0.29.2
	k8s.io/apimachinery v0.29.2
	k8s.io/client-go v0.29.2
	k8s.io/kubernetes v1.29.2
	sigs.k8s.io/aws-iam-authenticator v0.0.0-00010101000000-000000000000
)

require (
	cloud.google.com/go/compute v1.23.0 // indirect
	cloud.google.com/go/compute/metadata v0.2.3 // indirect
	github.com/Azure/azure-sdk-for-go v68.0.0+incompatible // indirect
	github.com/Azure/go-ansiterm v0.0.0-20210617225240-d185dfc1b5a1 // indirect
	github.com/Azure/go-autorest v14.2.0+incompatible // indirect
	github.com/Azure/go-autorest/autorest v0.11.29 // indirect
	github.com/Azure/go-autorest/autorest/adal v0.9.23 // indirect
	github.com/Azure/go-autorest/autorest/date v0.3.0 // indirect
	github.com/Azure/go-autorest/autorest/mocks v0.4.2 // indirect
	github.com/Azure/go-autorest/autorest/to v0.4.0 // indirect
	github.com/Azure/go-autorest/autorest/validation v0.3.1 // indirect
	github.com/Azure/go-autorest/logger v0.2.1 // indirect
	github.com/Azure/go-autorest/tracing v0.6.0 // indirect
	github.com/GoogleCloudPlatform/k8s-cloud-provider v1.18.1-0.20220218231025-f11817397a1b // indirect
	github.com/NYTimes/gziphandler v1.1.1 // indirect
	github.com/antlr/antlr4/runtime/Go/antlr/v4 v4.0.0-20230305170008-8188dc5388df // indirect
	github.com/asaskevich/govalidator v0.0.0-20190424111038-f61b66f89f4a // indirect
	github.com/beorn7/perks v1.0.1 // indirect
	github.com/blang/semver/v4 v4.0.0 // indirect
	github.com/cenkalti/backoff/v4 v4.2.1 // indirect
	github.com/cespare/xxhash/v2 v2.2.0 // indirect
	github.com/coreos/go-oidc v2.2.1+incompatible // indirect
	github.com/coreos/go-semver v0.3.1 // indirect
	github.com/coreos/go-systemd/v22 v22.5.0 // indirect
	github.com/davecgh/go-spew v1.1.1 // indirect
	github.com/distribution/reference v0.5.0 // indirect
	github.com/emicklei/go-restful/v3 v3.11.1 // indirect
	github.com/evanphx/json-patch v4.12.0+incompatible // indirect
	github.com/felixge/httpsnoop v1.0.3 // indirect
	github.com/fsnotify/fsnotify v1.7.0 // indirect
	github.com/go-logr/logr v1.4.1 // indirect
	github.com/go-logr/stdr v1.2.2 // indirect
	github.com/go-openapi/jsonpointer v0.20.2 // indirect
	github.com/go-openapi/jsonreference v0.20.4 // indirect
	github.com/go-openapi/swag v0.22.7 // indirect
	github.com/gofrs/flock v0.8.1 // indirect
	github.com/gofrs/uuid v4.4.0+incompatible // indirect
	github.com/gogo/protobuf v1.3.2 // indirect
	github.com/golang-jwt/jwt/v4 v4.5.0 // indirect
	github.com/golang/groupcache v0.0.0-20210331224755-41bb18bfe9da // indirect
	github.com/golang/mock v1.6.0 // indirect
<<<<<<< HEAD
	github.com/golang/protobuf v1.5.3 // indirect
	github.com/google/cel-go v0.17.7 // indirect
	github.com/google/gnostic-models v0.6.8 // indirect
	github.com/google/go-cmp v0.6.0 // indirect
	github.com/google/gofuzz v1.2.0 // indirect
	github.com/google/s2a-go v0.1.7 // indirect
	github.com/google/uuid v1.5.0 // indirect
	github.com/googleapis/enterprise-certificate-proxy v0.2.3 // indirect
	github.com/googleapis/gax-go/v2 v2.11.0 // indirect
	github.com/gorilla/websocket v1.5.0 // indirect
=======
	github.com/golang/protobuf v1.5.4 // indirect
	github.com/google/cel-go v0.12.6 // indirect
	github.com/google/gnostic v0.5.7-v3refs // indirect
	github.com/google/go-cmp v0.5.9 // indirect
	github.com/google/gofuzz v1.1.0 // indirect
	github.com/google/uuid v1.1.2 // indirect
	github.com/googleapis/gax-go/v2 v2.1.1 // indirect
>>>>>>> 2ccb5bc1
	github.com/grpc-ecosystem/go-grpc-prometheus v1.2.0 // indirect
	github.com/grpc-ecosystem/grpc-gateway/v2 v2.16.0 // indirect
	github.com/imdario/mergo v0.3.16 // indirect
	github.com/inconshreveable/mousetrap v1.1.0 // indirect
	github.com/jmespath/go-jmespath v0.4.0 // indirect
	github.com/josharian/intern v1.0.0 // indirect
	github.com/json-iterator/go v1.1.12 // indirect
	github.com/mailru/easyjson v0.7.7 // indirect
	github.com/matttproud/golang_protobuf_extensions v1.0.4 // indirect
	github.com/moby/spdystream v0.2.0 // indirect
	github.com/moby/sys/mountinfo v0.6.2 // indirect
	github.com/moby/term v0.0.0-20221205130635-1aeaba878587 // indirect
	github.com/modern-go/concurrent v0.0.0-20180306012644-bacd9c7ef1dd // indirect
	github.com/modern-go/reflect2 v1.0.2 // indirect
	github.com/munnerz/goautoneg v0.0.0-20191010083416-a7dc8b61c822 // indirect
	github.com/mxk/go-flowrate v0.0.0-20140419014527-cca7078d478f // indirect
	github.com/opencontainers/go-digest v1.0.0 // indirect
	github.com/opencontainers/selinux v1.11.0 // indirect
	github.com/pkg/errors v0.9.1 // indirect
	github.com/pquerna/cachecontrol v0.1.0 // indirect
	github.com/prometheus/client_model v0.4.0 // indirect
	github.com/prometheus/common v0.44.0 // indirect
	github.com/prometheus/procfs v0.10.1 // indirect
	github.com/robfig/cron/v3 v3.0.1 // indirect
	github.com/rubiojr/go-vhd v0.0.0-20200706105327-02e210299021 // indirect
	github.com/spf13/cobra v1.7.0 // indirect
	github.com/spf13/pflag v1.0.5 // indirect
	github.com/stoewer/go-strcase v1.2.0 // indirect
	github.com/vmware/govmomi v0.30.6 // indirect
	go.etcd.io/etcd/api/v3 v3.5.10 // indirect
	go.etcd.io/etcd/client/pkg/v3 v3.5.10 // indirect
	go.etcd.io/etcd/client/v3 v3.5.10 // indirect
	go.opencensus.io v0.24.0 // indirect
	go.opentelemetry.io/contrib/instrumentation/google.golang.org/grpc/otelgrpc v0.42.0 // indirect
	go.opentelemetry.io/contrib/instrumentation/net/http/otelhttp v0.44.0 // indirect
	go.opentelemetry.io/otel v1.19.0 // indirect
	go.opentelemetry.io/otel/exporters/otlp/otlptrace v1.19.0 // indirect
	go.opentelemetry.io/otel/exporters/otlp/otlptrace/otlptracegrpc v1.19.0 // indirect
	go.opentelemetry.io/otel/metric v1.19.0 // indirect
	go.opentelemetry.io/otel/sdk v1.19.0 // indirect
	go.opentelemetry.io/otel/trace v1.19.0 // indirect
	go.opentelemetry.io/proto/otlp v1.0.0 // indirect
	go.uber.org/atomic v1.10.0 // indirect
	go.uber.org/goleak v1.2.1 // indirect
	go.uber.org/multierr v1.11.0 // indirect
	go.uber.org/zap v1.19.0 // indirect
<<<<<<< HEAD
	golang.org/x/crypto v0.18.0 // indirect
	golang.org/x/exp v0.0.0-20220722155223-a9213eeb770e // indirect
	golang.org/x/net v0.20.0 // indirect
	golang.org/x/oauth2 v0.15.0 // indirect
	golang.org/x/sync v0.5.0 // indirect
	golang.org/x/sys v0.16.0 // indirect
	golang.org/x/term v0.16.0 // indirect
	golang.org/x/text v0.14.0 // indirect
	golang.org/x/time v0.5.0 // indirect
	golang.org/x/tools v0.16.1 // indirect
	google.golang.org/api v0.126.0 // indirect
	google.golang.org/appengine v1.6.8 // indirect
	google.golang.org/genproto v0.0.0-20230803162519-f966b187b2e5 // indirect
	google.golang.org/genproto/googleapis/api v0.0.0-20230726155614-23370e0ffb3e // indirect
	google.golang.org/genproto/googleapis/rpc v0.0.0-20230822172742-b8732ec3820d // indirect
	google.golang.org/grpc v1.58.3 // indirect
	google.golang.org/protobuf v1.32.0 // indirect
	gopkg.in/gcfg.v1 v1.2.3 // indirect
=======
	golang.org/x/crypto v0.14.0 // indirect
	golang.org/x/net v0.17.0 // indirect
	golang.org/x/oauth2 v0.0.0-20220223155221-ee480838109b // indirect
	golang.org/x/sync v0.1.0 // indirect
	golang.org/x/sys v0.13.0 // indirect
	golang.org/x/term v0.13.0 // indirect
	golang.org/x/text v0.13.0 // indirect
	golang.org/x/time v0.0.0-20220210224613-90d013bbcef8 // indirect
	golang.org/x/tools v0.6.0 // indirect
	google.golang.org/api v0.60.0 // indirect
	google.golang.org/appengine v1.6.7 // indirect
	google.golang.org/genproto v0.0.0-20220502173005-c8bf987b8c21 // indirect
	google.golang.org/grpc v1.49.0 // indirect
	google.golang.org/protobuf v1.33.0 // indirect
	gopkg.in/gcfg.v1 v1.2.0 // indirect
>>>>>>> 2ccb5bc1
	gopkg.in/inf.v0 v0.9.1 // indirect
	gopkg.in/natefinch/lumberjack.v2 v2.2.1 // indirect
	gopkg.in/square/go-jose.v2 v2.6.0 // indirect
	gopkg.in/warnings.v0 v0.1.2 // indirect
	gopkg.in/yaml.v2 v2.4.0 // indirect
	gopkg.in/yaml.v3 v3.0.1 // indirect
	k8s.io/apiextensions-apiserver v0.0.0 // indirect
	k8s.io/apiserver v0.29.2 // indirect
	k8s.io/cloud-provider v0.29.2 // indirect
	k8s.io/cluster-bootstrap v0.0.0 // indirect
	k8s.io/component-base v0.29.2 // indirect
	k8s.io/component-helpers v0.29.2 // indirect
	k8s.io/controller-manager v0.29.2 // indirect
	k8s.io/dynamic-resource-allocation v0.0.0 // indirect
	k8s.io/klog/v2 v2.110.1 // indirect
	k8s.io/kms v0.29.2 // indirect
	k8s.io/kube-aggregator v0.0.0 // indirect
	k8s.io/kube-openapi v0.0.0-20240103195357-a9f8850cb432 // indirect
	k8s.io/kubectl v0.0.0 // indirect
	k8s.io/kubelet v0.29.2 // indirect
	k8s.io/legacy-cloud-providers v0.0.0 // indirect
	k8s.io/mount-utils v0.0.0 // indirect
	k8s.io/pod-security-admission v0.0.0 // indirect
	k8s.io/utils v0.0.0-20240102154912-e7106e64919e // indirect
	sigs.k8s.io/apiserver-network-proxy/konnectivity-client v0.28.0 // indirect
	sigs.k8s.io/json v0.0.0-20221116044647-bc3834ca7abd // indirect
	sigs.k8s.io/structured-merge-diff/v4 v4.4.1 // indirect
	sigs.k8s.io/yaml v1.4.0 // indirect
)

replace (
	k8s.io/api => k8s.io/api v0.29.2
	k8s.io/apiextensions-apiserver => k8s.io/apiextensions-apiserver v0.29.2
	k8s.io/apimachinery => k8s.io/apimachinery v0.29.2
	k8s.io/apiserver => k8s.io/apiserver v0.29.2
	k8s.io/cli-runtime => k8s.io/cli-runtime v0.29.2
	k8s.io/client-go => k8s.io/client-go v0.29.2
	k8s.io/cloud-provider => k8s.io/cloud-provider v0.29.2
	k8s.io/cluster-bootstrap => k8s.io/cluster-bootstrap v0.29.2
	k8s.io/code-generator => k8s.io/code-generator v0.29.2
	k8s.io/component-base => k8s.io/component-base v0.29.2
	k8s.io/component-helpers => k8s.io/component-helpers v0.29.2
	k8s.io/controller-manager => k8s.io/controller-manager v0.29.2
	k8s.io/cri-api => k8s.io/cri-api v0.29.2
	k8s.io/csi-translation-lib => k8s.io/csi-translation-lib v0.29.2
	k8s.io/dynamic-resource-allocation => k8s.io/dynamic-resource-allocation v0.29.2
	k8s.io/kms => k8s.io/kms v0.29.2
	k8s.io/kube-aggregator => k8s.io/kube-aggregator v0.29.2
	k8s.io/kube-controller-manager => k8s.io/kube-controller-manager v0.29.2
	k8s.io/kube-proxy => k8s.io/kube-proxy v0.29.2
	k8s.io/kube-scheduler => k8s.io/kube-scheduler v0.29.2
	k8s.io/kubectl => k8s.io/kubectl v0.29.2
	k8s.io/kubelet => k8s.io/kubelet v0.29.2
	k8s.io/legacy-cloud-providers => k8s.io/legacy-cloud-providers v0.29.2
	k8s.io/metrics => k8s.io/metrics v0.29.2
	k8s.io/mount-utils => k8s.io/mount-utils v0.29.2
	k8s.io/pod-security-admission => k8s.io/pod-security-admission v0.29.2
	k8s.io/sample-apiserver => k8s.io/sample-apiserver v0.29.2
	k8s.io/sample-controller => k8s.io/sample-controller v0.29.2
	sigs.k8s.io/aws-iam-authenticator => ../..
)<|MERGE_RESOLUTION|>--- conflicted
+++ resolved
@@ -55,8 +55,7 @@
 	github.com/golang-jwt/jwt/v4 v4.5.0 // indirect
 	github.com/golang/groupcache v0.0.0-20210331224755-41bb18bfe9da // indirect
 	github.com/golang/mock v1.6.0 // indirect
-<<<<<<< HEAD
-	github.com/golang/protobuf v1.5.3 // indirect
+	github.com/golang/protobuf v1.5.4 // indirect
 	github.com/google/cel-go v0.17.7 // indirect
 	github.com/google/gnostic-models v0.6.8 // indirect
 	github.com/google/go-cmp v0.6.0 // indirect
@@ -66,15 +65,6 @@
 	github.com/googleapis/enterprise-certificate-proxy v0.2.3 // indirect
 	github.com/googleapis/gax-go/v2 v2.11.0 // indirect
 	github.com/gorilla/websocket v1.5.0 // indirect
-=======
-	github.com/golang/protobuf v1.5.4 // indirect
-	github.com/google/cel-go v0.12.6 // indirect
-	github.com/google/gnostic v0.5.7-v3refs // indirect
-	github.com/google/go-cmp v0.5.9 // indirect
-	github.com/google/gofuzz v1.1.0 // indirect
-	github.com/google/uuid v1.1.2 // indirect
-	github.com/googleapis/gax-go/v2 v2.1.1 // indirect
->>>>>>> 2ccb5bc1
 	github.com/grpc-ecosystem/go-grpc-prometheus v1.2.0 // indirect
 	github.com/grpc-ecosystem/grpc-gateway/v2 v2.16.0 // indirect
 	github.com/imdario/mergo v0.3.16 // indirect
@@ -121,7 +111,6 @@
 	go.uber.org/goleak v1.2.1 // indirect
 	go.uber.org/multierr v1.11.0 // indirect
 	go.uber.org/zap v1.19.0 // indirect
-<<<<<<< HEAD
 	golang.org/x/crypto v0.18.0 // indirect
 	golang.org/x/exp v0.0.0-20220722155223-a9213eeb770e // indirect
 	golang.org/x/net v0.20.0 // indirect
@@ -138,25 +127,8 @@
 	google.golang.org/genproto/googleapis/api v0.0.0-20230726155614-23370e0ffb3e // indirect
 	google.golang.org/genproto/googleapis/rpc v0.0.0-20230822172742-b8732ec3820d // indirect
 	google.golang.org/grpc v1.58.3 // indirect
-	google.golang.org/protobuf v1.32.0 // indirect
+	google.golang.org/protobuf v1.33.0 // indirect
 	gopkg.in/gcfg.v1 v1.2.3 // indirect
-=======
-	golang.org/x/crypto v0.14.0 // indirect
-	golang.org/x/net v0.17.0 // indirect
-	golang.org/x/oauth2 v0.0.0-20220223155221-ee480838109b // indirect
-	golang.org/x/sync v0.1.0 // indirect
-	golang.org/x/sys v0.13.0 // indirect
-	golang.org/x/term v0.13.0 // indirect
-	golang.org/x/text v0.13.0 // indirect
-	golang.org/x/time v0.0.0-20220210224613-90d013bbcef8 // indirect
-	golang.org/x/tools v0.6.0 // indirect
-	google.golang.org/api v0.60.0 // indirect
-	google.golang.org/appengine v1.6.7 // indirect
-	google.golang.org/genproto v0.0.0-20220502173005-c8bf987b8c21 // indirect
-	google.golang.org/grpc v1.49.0 // indirect
-	google.golang.org/protobuf v1.33.0 // indirect
-	gopkg.in/gcfg.v1 v1.2.0 // indirect
->>>>>>> 2ccb5bc1
 	gopkg.in/inf.v0 v0.9.1 // indirect
 	gopkg.in/natefinch/lumberjack.v2 v2.2.1 // indirect
 	gopkg.in/square/go-jose.v2 v2.6.0 // indirect
